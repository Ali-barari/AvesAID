--- conflicted
+++ resolved
@@ -189,14 +189,8 @@
 	/**
 	 * Get switch position for specified function.
 	 */
-<<<<<<< HEAD
-	switch_pos_t	get_rc_sw3pos_position(enum RC_CHANNELS_FUNCTION func, float on_th, bool on_inv, float mid_th,
-					       bool mid_inv);
-	switch_pos_t	get_rc_sw2pos_position(enum RC_CHANNELS_FUNCTION func, float on_th, bool on_inv);
-=======
 	switch_pos_t	get_rc_sw3pos_position(uint8_t func, float on_th, bool on_inv, float mid_th, bool mid_inv);
 	switch_pos_t	get_rc_sw2pos_position(uint8_t func, float on_th, bool on_inv);
->>>>>>> d441d386
 
 	/**
 	 * Update paramters from RC channels if the functionality is activated and the
@@ -902,11 +896,7 @@
 		}
 
 		close(flowfd);
-<<<<<<< HEAD
-	}
-=======
- 	}
->>>>>>> d441d386
+	}
 
 	get_rot_matrix((enum Rotation)_parameters.board_rotation, &_board_rotation);
 	get_rot_matrix((enum Rotation)_parameters.external_mag_rotation, &_external_mag_rotation);
@@ -1710,12 +1700,7 @@
 			continue;
 		}
 
-<<<<<<< HEAD
-		float rc_val = get_rc_value((enum RC_CHANNELS_FUNCTION)(PARAM_1 + i), -1.0, 1.0);
-
-=======
-		float rc_val = get_rc_value( (rc_channels_s::RC_CHANNELS_FUNCTION_PARAM_1 + i), -1.0, 1.0);
->>>>>>> d441d386
+		float rc_val = get_rc_value((rc_channels_s::RC_CHANNELS_FUNCTION_PARAM_1 + i), -1.0, 1.0);
 		/* Check if the value has changed,
 		 * maybe we need to introduce a more aggressive limit here */
 		if (rc_val > param_rc_values[i] + FLT_EPSILON || rc_val < param_rc_values[i] - FLT_EPSILON) {
@@ -1859,22 +1844,12 @@
 			manual.aux5 = get_rc_value (rc_channels_s::RC_CHANNELS_FUNCTION_AUX_5, -1.0, 1.0);
 
 			/* mode switches */
-<<<<<<< HEAD
-			manual.mode_switch = get_rc_sw3pos_position(MODE, _parameters.rc_auto_th, _parameters.rc_auto_inv,
-					     _parameters.rc_assist_th, _parameters.rc_assist_inv);
-			manual.posctl_switch = get_rc_sw2pos_position(POSCTL, _parameters.rc_posctl_th, _parameters.rc_posctl_inv);
-			manual.return_switch = get_rc_sw2pos_position(RETURN, _parameters.rc_return_th, _parameters.rc_return_inv);
-			manual.loiter_switch = get_rc_sw2pos_position(LOITER, _parameters.rc_loiter_th, _parameters.rc_loiter_inv);
-			manual.acro_switch = get_rc_sw2pos_position(ACRO, _parameters.rc_acro_th, _parameters.rc_acro_inv);
-			manual.offboard_switch = get_rc_sw2pos_position(OFFBOARD, _parameters.rc_offboard_th, _parameters.rc_offboard_inv);
-=======
 			manual.mode_switch = get_rc_sw3pos_position (rc_channels_s::RC_CHANNELS_FUNCTION_MODE, _parameters.rc_auto_th, _parameters.rc_auto_inv, _parameters.rc_assist_th, _parameters.rc_assist_inv);
 			manual.posctl_switch = get_rc_sw2pos_position (rc_channels_s::RC_CHANNELS_FUNCTION_POSCTL, _parameters.rc_posctl_th, _parameters.rc_posctl_inv);
 			manual.return_switch = get_rc_sw2pos_position (rc_channels_s::RC_CHANNELS_FUNCTION_RETURN, _parameters.rc_return_th, _parameters.rc_return_inv);
 			manual.loiter_switch = get_rc_sw2pos_position (rc_channels_s::RC_CHANNELS_FUNCTION_LOITER, _parameters.rc_loiter_th, _parameters.rc_loiter_inv);
 			manual.acro_switch = get_rc_sw2pos_position (rc_channels_s::RC_CHANNELS_FUNCTION_ACRO, _parameters.rc_acro_th, _parameters.rc_acro_inv);
 			manual.offboard_switch = get_rc_sw2pos_position (rc_channels_s::RC_CHANNELS_FUNCTION_OFFBOARD, _parameters.rc_offboard_th, _parameters.rc_offboard_inv);
->>>>>>> d441d386
 
 			/* publish manual_control_setpoint topic */
 			if (_manual_control_pub > 0) {
