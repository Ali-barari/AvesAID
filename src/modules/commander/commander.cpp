--- conflicted
+++ resolved
@@ -1043,16 +1043,11 @@
 			/* ok, home set, use it to take off */
 			if (TRANSITION_CHANGED == main_state_transition(&status, commander_state_s::MAIN_STATE_AUTO_TAKEOFF, main_state_prev, &status_flags, &internal_state)) {
 				mavlink_and_console_log_info(&mavlink_log_pub, "Taking off");
-<<<<<<< HEAD
-			} else {
-				mavlink_and_console_log_critical(&mavlink_log_pub, "Takeoff denied, disarm and re-try");
-=======
 				cmd_result = vehicle_command_s::VEHICLE_CMD_RESULT_ACCEPTED;
 
 			} else {
 				mavlink_and_console_log_critical(&mavlink_log_pub, "Takeoff denied, disarm and re-try");
 				cmd_result = vehicle_command_s::VEHICLE_CMD_RESULT_TEMPORARILY_REJECTED;
->>>>>>> c76c8fda
 			}
 
 		}
@@ -1061,16 +1056,11 @@
 	case vehicle_command_s::VEHICLE_CMD_NAV_LAND: {
 			if (TRANSITION_CHANGED == main_state_transition(&status, commander_state_s::MAIN_STATE_AUTO_LAND, main_state_prev, &status_flags, &internal_state)) {
 				mavlink_and_console_log_info(&mavlink_log_pub, "Landing at current position");
-<<<<<<< HEAD
-			} else {
-				mavlink_and_console_log_critical(&mavlink_log_pub, "Landing denied, land manually.");
-=======
 				cmd_result = vehicle_command_s::VEHICLE_CMD_RESULT_ACCEPTED;
 
 			} else {
 				mavlink_and_console_log_critical(&mavlink_log_pub, "Landing denied, land manually.");
 				cmd_result = vehicle_command_s::VEHICLE_CMD_RESULT_TEMPORARILY_REJECTED;
->>>>>>> c76c8fda
 			}
 
 		}
