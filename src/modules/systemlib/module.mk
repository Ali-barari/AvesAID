--- conflicted
+++ resolved
@@ -53,11 +53,7 @@
 		   otp.c \
 		   board_serial.c \
 		   pwm_limit/pwm_limit.c \
-<<<<<<< HEAD
-		   circuit_breaker.c
-
-MAXOPTIMIZATION	 = -Os
-=======
 		   circuit_breaker.c \
 		   mcu_version.c
->>>>>>> 6d59df1a
+
+MAXOPTIMIZATION	 = -Os